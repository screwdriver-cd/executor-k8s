'use strict';

const Executor = require('screwdriver-executor-base');
const Fusebox = require('circuit-fuses').breaker;
const fs = require('fs');
const hoek = require('@hapi/hoek');
const path = require('path');
const randomstring = require('randomstring');
const requestretry = require('requestretry');
const handlebars = require('handlebars');
const yaml = require('js-yaml');
const _ = require('lodash');
const jwt = require('jsonwebtoken');
const logger = require('screwdriver-logger');

const DEFAULT_BUILD_TIMEOUT = 90; // 90 minutes
const MAX_BUILD_TIMEOUT = 120; // 120 minutes
const DEFAULT_MAXATTEMPTS = 5;
const DEFAULT_RETRYDELAY = 3000;
const CPU_RESOURCE = 'cpu';
const RAM_RESOURCE = 'ram';
const DISK_SPEED_RESOURCE = 'diskSpeed';
const ANNOTATE_BUILD_TIMEOUT = 'timeout';
const TOLERATIONS_PATH = 'spec.tolerations';
const AFFINITY_NODE_SELECTOR_PATH =
    'spec.affinity.nodeAffinity.requiredDuringSchedulingIgnoredDuringExecution.nodeSelectorTerms[0].matchExpressions';
const AFFINITY_PREFERRED_NODE_SELECTOR_PATH =
    'spec.affinity.nodeAffinity.preferredDuringSchedulingIgnoredDuringExecution';
const PREFERRED_WEIGHT = 100;
const DISK_CACHE_STRATEGY = 'disk';
const DOCKER_ENABLED_KEY = 'dockerEnabled';
const DOCKER_MEMORY_RESOURCE = 'dockerRam';
const DOCKER_CPU_RESOURCE = 'dockerCpu';
const ANNOTATIONS_PATH = 'metadata.annotations';
const CONTAINER_WAITING_REASON_PATH = 'status.containerStatuses.0.state.waiting.reason';
const PR_JOBNAME_REGEX_PATTERN = /^PR-([0-9]+)(?::[\w-]+)?$/gi;
<<<<<<< HEAD
const TERMINATION_GRACE_PERIOD_SECONDS = 'terminationGracePeriodSeconds';
=======
const POD_STATUSQUERY_RETRYDELAY_MS = 500;
>>>>>>> 3437b0d4

/**
 * Parses annotations config and update intended annotations
 * @param {Object} podConfig      k8s pod config
 * @param {Object} annotations    key-value pairs of annotations
 */
function setAnnotations(podConfig, annotations) {
    if (!annotations || typeof annotations !== 'object' || Object.keys(annotations).length === 0) {
        return;
    }

    _.set(podConfig, ANNOTATIONS_PATH, annotations);
}

/**
 * Parses nodeSelector config and update intended nodeSelector in tolerations
 * and nodeAffinity.
 * @param {Object} podConfig      k8s pod config
 * @param {Object} nodeSelectors  key-value pairs of node selectors
 */
function setNodeSelector(podConfig, nodeSelectors) {
    if (!nodeSelectors || typeof nodeSelectors !== 'object' || Object.keys(nodeSelectors).length === 0) {
        return;
    }

    const tolerations = _.get(podConfig, TOLERATIONS_PATH, []);
    const nodeAffinitySelectors = _.get(podConfig, AFFINITY_NODE_SELECTOR_PATH, []);

    Object.keys(nodeSelectors).forEach(key => {
        tolerations.push({
            key,
            value: nodeSelectors[key],
            effect: 'NoSchedule',
            operator: 'Equal'
        });
        nodeAffinitySelectors.push({
            key,
            operator: 'In',
            values: [nodeSelectors[key]]
        });
    });

    const tmpNodeAffinitySelector = {};

    _.set(podConfig, TOLERATIONS_PATH, tolerations);
    _.set(tmpNodeAffinitySelector, AFFINITY_NODE_SELECTOR_PATH, nodeAffinitySelectors);
    _.merge(podConfig, tmpNodeAffinitySelector);
}

/**
 * Parses and update lifecycle hooks config for build container
 * @param {Object} podConfig      k8s pod config
 * @param {Object} lifecycleHooks container lifecycle hooks config
 * @param {String} containerName  name of the build container
 */
function setLifecycleHooks(podConfig, lifecycleHooks, containerName) {
    if (!lifecycleHooks || typeof lifecycleHooks !== 'object' || Object.keys(lifecycleHooks).length === 0) {
        return;
    }

    const buildContainerIndex = _.get(podConfig, 'spec.containers', []).findIndex(c => c.name === containerName);

    if (buildContainerIndex > -1) {
        _.set(podConfig, ['spec', 'containers', buildContainerIndex, 'lifecycle'], _.assign({}, lifecycleHooks));
    }
}

/**
 * Parses preferredNodeSelector config and update intended preferredNodeSelector in nodeAffinity.
 * @param {Object} podConfig              k8s pod config
 * @param {Object} preferredNodeSelectors key-value pairs of preferred node selectors
 */
function setPreferredNodeSelector(podConfig, preferredNodeSelectors) {
    if (
        !preferredNodeSelectors ||
        typeof preferredNodeSelectors !== 'object' ||
        Object.keys(preferredNodeSelectors).length === 0
    ) {
        return;
    }

    const preferredNodeAffinitySelectors = [];
    const preferredNodeAffinityItem = {
        weight: PREFERRED_WEIGHT,
        preference: {}
    };
    const preferredNodeAffinity = _.get(podConfig, AFFINITY_PREFERRED_NODE_SELECTOR_PATH, []);

    Object.keys(preferredNodeSelectors).forEach(key => {
        preferredNodeAffinitySelectors.push({
            key,
            operator: 'In',
            values: [preferredNodeSelectors[key]]
        });
    });

    preferredNodeAffinityItem.preference.matchExpressions = preferredNodeAffinitySelectors;
    preferredNodeAffinity.push(preferredNodeAffinityItem);

    const tmpPreferredNodeAffinitySelector = {};

    _.set(tmpPreferredNodeAffinitySelector, AFFINITY_PREFERRED_NODE_SELECTOR_PATH, preferredNodeAffinity);
    _.merge(podConfig, tmpPreferredNodeAffinitySelector);
}

class K8sExecutor extends Executor {
    /**
     * Constructor
     * @method constructor
     * @param  {Object}  options                                                 Configuration options
     * @param  {Object}  options.ecosystem                                       Screwdriver Ecosystem
     * @param  {Object}  options.ecosystem.api                                   Routable URI to Screwdriver API
     * @param  {Object}  [options.ecosystem.pushgatewayUrl]                      Pushgateway URL for Prometheus
     * @param  {Object}  options.ecosystem.store                                 Routable URI to Screwdriver Store
     * @param  {Object}  options.ecosystem.ui                                    Routable URI to Screwdriver UI
     * @param  {Object}  options.kubernetes                                      Kubernetes configuration
     * @param  {String}  [options.kubernetes.token]                              API Token (loaded from /var/run/secrets/kubernetes.io/serviceaccount/token if not provided)
     * @param  {String}  [options.kubernetes.host=kubernetes.default]            Kubernetes hostname
     * @param  {Number}  [options.kubernetes.jobsNamespace=default]              Pods namespace for Screwdriver Jobs
     * @param  {String}  [options.kubernetes.baseImage]                          Base image for the pod
     * @param  {Number}  [options.kubernetes.buildTimeout=90]                    Number of minutes to allow a build to run before considering it is timed out
     * @param  {Number}  [options.kubernetes.maxBuildTimeout=120]                Max timeout user can configure up to
     * @param  {String}  [options.kubernetes.serviceAccount=default]             Service Account for builds
     * @param  {String}  [options.kubernetes.dnsPolicy=ClusterFirst]             DNS Policy for build pod
     * @param  {String}  [options.kubernetes.resources.cpu.max=12]               Upper bound for custom CPU value (in cores)
     * @param  {String}  [options.kubernetes.resources.cpu.turbo=12]             Value for TURBO CPU (in cores)
     * @param  {String}  [options.kubernetes.resources.cpu.high=6]               Value for HIGH CPU (in cores)
     * @param  {Number}  [options.kubernetes.resources.cpu.low=2]                Value for LOW CPU (in cores)
     * @param  {Number}  [options.kubernetes.resources.cpu.micro=0.5]            Value for MICRO CPU (in cores)
     * @param  {Number}  [options.kubernetes.resources.memory.max=16]            Value for MAX memory, upper bound for custom memory value (in GB)
     * @param  {Number}  [options.kubernetes.resources.memory.turbo=16]          Value for TURBO memory (in GB)
     * @param  {Number}  [options.kubernetes.resources.memory.high=12]           Value for HIGH memory (in GB)
     * @param  {Number}  [options.kubernetes.resources.memory.low=2]             Value for LOW memory (in GB)
     * @param  {Number}  [options.kubernetes.resources.memory.micro=1]           Value for MICRO memory (in GB)
     * @param  {String}  [options.kubernetes.resources.disk.space]               Value for disk space label (e.g.: screwdriver.cd/disk)
     * @param  {String}  [options.kubernetes.resources.disk.speed]               Value for disk speed label (e.g.: screwdriver.cd/diskSpeed)
     * @param  {Boolean} [options.kubernetes.dockerFeatureEnabled=false]         Whether to enable docker in docker on the executor k8 container
     * @param  {Boolean} [options.kubernetes.privileged=false]                   Privileged mode, default restricted, set to true for DIND use-case
     * @param  {Boolean} [options.kubernetes.automountServiceAccountToken=false] opt-in/out for service account token automount
     * @param  {Object}  [options.kubernetes.nodeSelectors]                      Object representing node label-value pairs
     * @param  {Object}  [options.kubernetes.lifecycleHooks]                     Object representing pod lifecycle hooks
     * @param  {Object}  [options.kubernetes.volumeMounts]                       Object representing pod volume mounts (e.g.: [ { "name": "kvm", "mountPath": "/dev/kvm", "path": "/dev/kvm/", "type": "File", "readOnly": true } ] )
<<<<<<< HEAD
     * @param  {String}  [options.kubernetes.terminationGracePeriodSeconds]      TerminationGracePeriodSeconds setting for k8s pods
=======
     * @param  {Number}  [options.kubernetes.podStatusQueryDelay]                Number of milliseconds to wait before calling k8s pod query status for pending retry strategy
>>>>>>> 3437b0d4
     * @param  {String}  [options.launchVersion=stable]                          Launcher container version to use
     * @param  {String}  [options.prefix='']                                     Prefix for job name
     * @param  {String}  [options.fusebox]                                       Options for the circuit breaker (https://github.com/screwdriver-cd/circuit-fuses)
     * @param  {Object}  [options.requestretry]                                  Options for the requestretry (https://github.com/FGRibreau/node-request-retry)
     * @param  {Number}  [options.requestretry.retryDelay]                       Value for retryDelay option of the requestretry
     * @param  {Number}  [options.requestretry.maxAttempts]                      Value for maxAttempts option of the requestretry
     * @param  {String}  [options.ecosystem.cache.strategy='s3']                 Value for build cache - s3, disk
     * @param  {String}  [options.ecosystem.cache.path='']                       Value for build cache path if options.cache.strategy is disk
     * @param  {String}  [options.ecosystem.cache.compress=false]                Value for build cache compress - true / false; used only when cache.strategy is disk
     * @param  {String}  [options.ecosystem.cache.md5check=false]                Value for build cache md5check - true / false; used only when cache.strategy is disk
     * @param  {String}  [options.ecosystem.cache.max_size_mb=0]                 Value for build cache max size in mb; used only when cache.strategy is disk
     * @param  {String}  [options.ecosystem.cache.max_go_threads=10000]          Value for build cache max go threads; used only when cache.strategy is disk
     */
    constructor(options = {}) {
        super();

        this.kubernetes = options.kubernetes || {};
        this.ecosystem = options.ecosystem;
        this.requestretryOptions = options.requestretry || {};
        if (this.kubernetes.token) {
            this.token = this.kubernetes.token;
        } else {
            const tokenPath = '/var/run/secrets/kubernetes.io/serviceaccount/token';

            this.token = fs.existsSync(tokenPath) ? fs.readFileSync(tokenPath).toString() : '';
        }
        this.host = this.kubernetes.host || 'kubernetes.default';
        this.runtimeClass = this.kubernetes.runtimeClass || '';
        this.launchImage = options.launchImage || 'screwdrivercd/launcher';
        this.launchVersion = options.launchVersion || 'stable';
        this.prefix = options.prefix || '';
        this.jobsNamespace = this.kubernetes.jobsNamespace || 'default';
        this.baseImage = this.kubernetes.baseImage;
        this.buildTimeout = hoek.reach(options, 'kubernetes.buildTimeout') || DEFAULT_BUILD_TIMEOUT;
        this.maxBuildTimeout = this.kubernetes.maxBuildTimeout || MAX_BUILD_TIMEOUT;
        this.serviceAccount = this.kubernetes.serviceAccount || 'default';
        this.dnsPolicy = this.kubernetes.dnsPolicy || 'ClusterFirst';
        this.automountServiceAccountToken = this.kubernetes.automountServiceAccountToken === 'true' || false;
        this.terminationGracePeriodSeconds = this.kubernetes.terminationGracePeriodSeconds || 30;
        this.podsUrl = `https://${this.host}/api/v1/namespaces/${this.jobsNamespace}/pods`;
        this.breaker = new Fusebox(requestretry, options.fusebox);
        this.retryDelay = this.requestretryOptions.retryDelay || DEFAULT_RETRYDELAY;
        this.maxAttempts = this.requestretryOptions.maxAttempts || DEFAULT_MAXATTEMPTS;
        this.maxCpu = hoek.reach(options, 'kubernetes.resources.cpu.max', { default: 12 });
        this.turboCpu = hoek.reach(options, 'kubernetes.resources.cpu.turbo', { default: 12 });
        this.highCpu = hoek.reach(options, 'kubernetes.resources.cpu.high', { default: 6 });
        this.lowCpu = hoek.reach(options, 'kubernetes.resources.cpu.low', { default: 2 });
        this.microCpu = hoek.reach(options, 'kubernetes.resources.cpu.micro', { default: 0.5 });
        this.maxMemory = hoek.reach(options, 'kubernetes.resources.memory.max', { default: 16 });
        this.turboMemory = hoek.reach(options, 'kubernetes.resources.memory.turbo', { default: 16 });
        this.highMemory = hoek.reach(options, 'kubernetes.resources.memory.high', { default: 12 });
        this.lowMemory = hoek.reach(options, 'kubernetes.resources.memory.low', { default: 2 });
        this.microMemory = hoek.reach(options, 'kubernetes.resources.memory.micro', { default: 1 });
        this.diskSpeedLabel = hoek.reach(options, 'kubernetes.resources.disk.speed', { default: '' });
        this.nodeSelectors = hoek.reach(options, 'kubernetes.nodeSelectors');
        this.preferredNodeSelectors = hoek.reach(options, 'kubernetes.preferredNodeSelectors');
        this.lifecycleHooks = hoek.reach(options, 'kubernetes.lifecycleHooks');
        this.volumeMounts = hoek.reach(options, 'kubernetes.volumeMounts', { default: {} });
        this.podStatusQueryDelay = this.kubernetes.podStatusQueryDelay || POD_STATUSQUERY_RETRYDELAY_MS;
        this.cacheStrategy = hoek.reach(options, 'ecosystem.cache.strategy', { default: 's3' });
        this.cachePath = hoek.reach(options, 'ecosystem.cache.path', { default: '/' });
        this.cacheCompress = hoek.reach(options, 'ecosystem.cache.compress', { default: 'false' });
        this.cacheMd5Check = hoek.reach(options, 'ecosystem.cache.md5check', { default: 'false' });
        this.cacheMaxSizeInMB = hoek.reach(options, 'ecosystem.cache.max_size_mb', { default: 0 });
        this.cacheMaxGoThreads = hoek.reach(options, 'ecosystem.cache.max_go_threads', { default: 10000 });
        this.dockerFeatureEnabled = hoek.reach(options, 'kubernetes.dockerFeatureEnabled', { default: false });
        this.annotations = hoek.reach(options, 'kubernetes.annotations');
        this.privileged = hoek.reach(options, 'kubernetes.privileged', { default: false });
        this.scheduleStatusRetryStrategy = (err, response, body) => {
            const conditions = hoek.reach(body, 'status.conditions');
            let scheduled = false;

            if (conditions) {
                const scheduledStatus = conditions.find(c => c.type === 'PodScheduled').status;

                scheduled = String(scheduledStatus) === 'True';
            }

            return err || !scheduled;
        };
        this.pendingStatusRetryStrategy = (err, response, body) => {
            const waitingReason = hoek.reach(body, CONTAINER_WAITING_REASON_PATH);
            const status = hoek.reach(body, 'status.phase');

            return (
                err ||
                !status ||
                (status.toLowerCase() === 'pending' &&
                    waitingReason !== 'CrashLoopBackOff' &&
                    waitingReason !== 'CreateContainerConfigError' &&
                    waitingReason !== 'CreateContainerError' &&
                    waitingReason !== 'ErrImagePull' &&
                    waitingReason !== 'ImagePullBackOff' &&
                    waitingReason !== 'InvalidImageName' &&
                    waitingReason !== 'StartError')
            );
        };
    }

    /**
     * check build pod response
     * @method checkPodResponse
     * @param {Object}      resp    pod response object
     * @returns {null}
     */
    checkPodResponse(resp) {
        logger.debug('k8s pod response ', JSON.stringify(resp));

        if (resp.statusCode !== 200) {
            throw new Error(`Failed to get pod status:${JSON.stringify(resp.body, null, 2)}`);
        }

        const status = resp.body.status.phase.toLowerCase();
        const waitingReason = hoek.reach(resp.body, CONTAINER_WAITING_REASON_PATH);

        if (status === 'failed' || status === 'unknown') {
            throw new Error(`Failed to create pod. Pod status is:${JSON.stringify(resp.body.status, null, 2)}`);
        }

        if (
            waitingReason === 'CrashLoopBackOff' ||
            waitingReason === 'CreateContainerConfigError' ||
            waitingReason === 'CreateContainerError' ||
            waitingReason === 'StartError'
        ) {
            throw new Error('Build failed to start. Please reach out to your cluster admin for help.');
        }

        if (
            waitingReason === 'ErrImagePull' ||
            waitingReason === 'ImagePullBackOff' ||
            waitingReason === 'InvalidImageName'
        ) {
            throw new Error('Build failed to start. Please check if your image is valid.');
        }
    }

    /**
     * Update build
     * @method updateBuild
     * @param  {Object}          config                 build config of the job
     * @param  {String}          config.apiUri          screwdriver base api uri
     * @param  {Number}          config.buildId         build id
     * @param  {Object}          [config.stats]         build stats
     * @param  {String}          [config.statusMessage] build status message
     * @param  {String}          config.token           build temporal jwt token
     * @return {Promise}
     */
    updateBuild(config) {
        const { apiUri, buildId, statusMessage, token, stats } = config;
        const options = {
            json: true,
            method: 'PUT',
            uri: `${apiUri}/v4/builds/${buildId}`,
            headers: { Authorization: `Bearer ${token}` },
            strictSSL: false,
            maxAttempts: this.maxAttempts,
            retryDelay: this.retryDelay,
            body: {}
        };

        if (statusMessage) {
            options.body.statusMessage = statusMessage;
        }

        if (stats) {
            options.body.stats = stats;
        }

        return this.breaker.runCommand(options);
    }

    /**
     * Starts a k8s build
     * @method start
     * @param  {Object}   config                A configuration object
     * @param  {Integer}  config.buildId        ID for the build
     * @param  {Integer}  [config.pipeline.id]    pipelineId for the build
     * @param  {Integer}  [config.jobId]          jobId for the build
     * @param  {Integer}  config.eventId        eventId for the build
     * @param  {String}   config.container      Container for the build to run in
     * @param  {String}   config.token          JWT for the Build
     * @param  {String}   [config.jobName]        jobName for the build
     * @return {Promise}
     */
    _start(config) {
        const { buildId, eventId, container, token } = config;
        let jobId = hoek.reach(config, 'jobId', { default: '' });
        const pipelineId = hoek.reach(config, 'pipeline.id', { default: '' });
        const jobName = hoek.reach(config, 'jobName', { default: '' });
        const annotations = this.parseAnnotations(hoek.reach(config, 'annotations', { default: {} }));

        const cpuValues = {
            MAX: this.maxCpu,
            TURBO: this.turboCpu,
            HIGH: this.highCpu,
            LOW: this.lowCpu,
            MICRO: this.microCpu
        };

        // for PRs - set pipeline, job cache volume readonly and job cache dir to parent job cache dir
        const matched = PR_JOBNAME_REGEX_PATTERN.exec(jobName);
        let volumeReadOnly = false;

        if (matched && matched.length === 2) {
            const decodedToken = jwt.decode(token, { complete: true });

            volumeReadOnly = true;
            jobId = hoek.reach(decodedToken.payload, 'prParentJobId', { default: jobId });
        }

        const cpuConfig = annotations[CPU_RESOURCE];
        let cpu = cpuConfig in cpuValues ? cpuValues[cpuConfig] * 1000 : cpuValues.LOW * 1000;

        // allow custom cpu value
        if (Number.isInteger(cpuConfig)) {
            cpu = Math.min(cpuConfig, this.maxCpu) * 1000;
        }

        const memValues = {
            TURBO: this.turboMemory,
            HIGH: this.highMemory,
            LOW: this.lowMemory,
            MICRO: this.microMemory
        };
        const memConfig = annotations[RAM_RESOURCE];
        let memory = memConfig in memValues ? memValues[memConfig] : memValues.LOW;

        // allow custom memory value
        if (Number.isInteger(memConfig)) {
            memory = Math.min(memConfig, this.maxMemory);
        }

        const dockerEnabledConfig = annotations[DOCKER_ENABLED_KEY];
        const DOCKER_ENABLED = this.dockerFeatureEnabled && dockerEnabledConfig === true;

        const dockerCpuConfig = annotations[DOCKER_CPU_RESOURCE];
        const DOCKER_CPU = dockerCpuConfig in cpuValues ? cpuValues[dockerCpuConfig] * 1000 : cpuValues.LOW * 1000;

        const dockerMemoryConfig = annotations[DOCKER_MEMORY_RESOURCE];
        const DOCKER_RAM = dockerMemoryConfig in memValues ? memValues[dockerMemoryConfig] : memValues.LOW;

        const random = randomstring.generate({
            length: 5,
            charset: 'alphanumeric',
            capitalization: 'lowercase'
        });
        const buildTimeout = annotations[ANNOTATE_BUILD_TIMEOUT]
            ? Math.min(annotations[ANNOTATE_BUILD_TIMEOUT], this.maxBuildTimeout)
            : this.buildTimeout;

        const templateSourcePath = path.resolve(__dirname, './config/pod.yaml.hbs');

        const source = fs.readFileSync(templateSourcePath, 'utf8');
        const template = handlebars.compile(source);
        let diskCacheEnabled = false;

        if (this.cachePath && this.cacheStrategy === DISK_CACHE_STRATEGY) {
            diskCacheEnabled = true;
            if (this.prefix) {
                this.cachePath = this.cachePath.concat('/').concat(this.prefix);
            }
        }

        const buildContainerName = `${this.prefix}${buildId}`;
        const terminationGracePeriod = annotations[TERMINATION_GRACE_PERIOD_SECONDS]
            ? Math.max(annotations[TERMINATION_GRACE_PERIOD_SECONDS], this.terminationGracePeriodSeconds)
            : this.terminationGracePeriodSeconds;

        const podTemplate = template({
            runtimeClass: this.runtimeClass,
            cpu,
            memory,
            pod_name: `${buildContainerName}-${random}`,
            privileged: this.privileged,
            build_id_with_prefix: buildContainerName,
            prefix: this.prefix,
            build_id: buildId,
            job_id: jobId,
            pipeline_id: pipelineId,
            event_id: eventId,
            build_timeout: buildTimeout,
            container,
            api_uri: this.ecosystem.api,
            store_uri: this.ecosystem.store,
            ui_uri: this.ecosystem.ui,
            pushgateway_url: hoek.reach(this.ecosystem, 'pushgatewayUrl', { default: '' }),
            token,
            launcher_image: `${this.launchImage}:${this.launchVersion}`,
            launcher_version: this.launchVersion,
            base_image: this.baseImage,
            cache: {
                diskEnabled: diskCacheEnabled,
                strategy: this.cacheStrategy,
                path: this.cachePath,
                compress: this.cacheCompress,
                md5check: this.cacheMd5Check,
                max_size_mb: this.cacheMaxSizeInMB,
                max_go_threads: this.cacheMaxGoThreads,
                volumeReadOnly
            },
            service_account: this.serviceAccount,
            automount_service_account_token: this.automountServiceAccountToken,
            termination_grace_period_seconds: terminationGracePeriod,
            docker: {
                enabled: DOCKER_ENABLED,
                cpu: DOCKER_CPU,
                memory: DOCKER_RAM
            },
            dns_policy: this.dnsPolicy,
            volume_mounts: this.volumeMounts
        });
        const podConfig = yaml.safeLoad(podTemplate);
        const nodeSelectors = {};

        if (this.diskSpeedLabel) {
            const diskSpeedConfig = (annotations[DISK_SPEED_RESOURCE] || '').toLowerCase();
            const diskSpeedSelectors = diskSpeedConfig ? { [this.diskSpeedLabel]: diskSpeedConfig } : {};

            hoek.merge(nodeSelectors, diskSpeedSelectors);
        }
        hoek.merge(nodeSelectors, this.nodeSelectors);

        setNodeSelector(podConfig, nodeSelectors);
        setPreferredNodeSelector(podConfig, this.preferredNodeSelectors);
        setAnnotations(podConfig, this.annotations);
        setLifecycleHooks(podConfig, this.lifecycleHooks, buildContainerName);

        const options = {
            uri: this.podsUrl,
            method: 'POST',
            json: podConfig,
            headers: {
                Authorization: `Bearer ${this.token}`
            },
            strictSSL: false
        };
        let podname;

        return this.breaker
            .runCommand(options)
            .then(resp => {
                if (resp.statusCode !== 201) {
                    throw new Error(`Failed to create pod:${JSON.stringify(resp.body)}`);
                }

                return resp.body.metadata.name;
            })
            .then(generatedPodName => {
                podname = generatedPodName;
                const statusOptions = {
                    uri: `${this.podsUrl}/${podname}/status`,
                    method: 'GET',
                    headers: { Authorization: `Bearer ${this.token}` },
                    strictSSL: false,
                    maxAttempts: this.maxAttempts,
                    retryDelay: this.retryDelay,
                    retryStrategy: this.scheduleStatusRetryStrategy,
                    json: true
                };

                return this.breaker.runCommand(statusOptions);
            })
            .then(res => {
                this.checkPodResponse(res);

                const updateConfig = {
                    apiUri: this.ecosystem.api,
                    buildId,
                    token
                };

                if (res.body.spec && res.body.spec.nodeName) {
                    updateConfig.stats = {
                        hostname: res.body.spec.nodeName,
                        imagePullStartTime: new Date().toISOString()
                    };
                } else {
                    updateConfig.statusMessage = 'Waiting for resources to be available.';
                }

                return this.updateBuild(updateConfig).then(
                    () => new Promise(r => setTimeout(r, this.podStatusQueryDelay))
                );
            })
            .then(() => {
                const statusOptions = {
                    uri: `${this.podsUrl}/${podname}/status`,
                    method: 'GET',
                    headers: { Authorization: `Bearer ${this.token}` },
                    strictSSL: false,
                    maxAttempts: this.maxAttempts,
                    retryDelay: this.retryDelay,
                    retryStrategy: this.pendingStatusRetryStrategy,
                    json: true
                };

                return this.breaker.runCommand(statusOptions);
            })
            .then(res => this.checkPodResponse(res));
    }

    /**
     * Stop a k8s build
     * @method stop
     * @param  {Object}   config            A configuration object
     * @param  {Integer}  config.buildId    ID for the build
     * @return {Promise}
     */
    _stop(config) {
        const options = {
            uri: this.podsUrl,
            method: 'DELETE',
            qs: {
                labelSelector: `sdbuild=${this.prefix}${config.buildId}`
            },
            headers: {
                Authorization: `Bearer ${this.token}`
            },
            strictSSL: false
        };

        return this.breaker.runCommand(options).then(resp => {
            if (resp.statusCode !== 200) {
                throw new Error(`Failed to delete pod:${JSON.stringify(resp.body)}`);
            }

            return null;
        });
    }

    /**
     * Starts a new periodic build in an executor
     * @method _startPeriodic
     * @return {Promise}  Resolves to null since it's not supported
     */
    _startPeriodic() {
        return Promise.resolve(null);
    }

    /**
     * Stops a new periodic build in an executor
     * @method _stopPeriodic
     * @return {Promise}  Resolves to null since it's not supported
     */
    _stopPeriodic() {
        return Promise.resolve(null);
    }

    /**
     * Starts a new frozen build in an executor
     * @method _startFrozen
     * @return {Promise}  Resolves to null since it's not supported
     */
    _startFrozen() {
        return Promise.resolve(null);
    }

    /**
     * Stops a new frozen build in an executor
     * @method _stopFrozen
     * @return {Promise}  Resolves to null since it's not supported
     */
    _stopFrozen() {
        return Promise.resolve(null);
    }

    /**
     * Retreive stats for the executor
     * @method stats
     * @param  {Response} Object          Object containing stats for the executor
     */
    stats() {
        return this.breaker.stats();
    }
}

module.exports = K8sExecutor;<|MERGE_RESOLUTION|>--- conflicted
+++ resolved
@@ -34,11 +34,8 @@
 const ANNOTATIONS_PATH = 'metadata.annotations';
 const CONTAINER_WAITING_REASON_PATH = 'status.containerStatuses.0.state.waiting.reason';
 const PR_JOBNAME_REGEX_PATTERN = /^PR-([0-9]+)(?::[\w-]+)?$/gi;
-<<<<<<< HEAD
 const TERMINATION_GRACE_PERIOD_SECONDS = 'terminationGracePeriodSeconds';
-=======
 const POD_STATUSQUERY_RETRYDELAY_MS = 500;
->>>>>>> 3437b0d4
 
 /**
  * Parses annotations config and update intended annotations
@@ -181,11 +178,8 @@
      * @param  {Object}  [options.kubernetes.nodeSelectors]                      Object representing node label-value pairs
      * @param  {Object}  [options.kubernetes.lifecycleHooks]                     Object representing pod lifecycle hooks
      * @param  {Object}  [options.kubernetes.volumeMounts]                       Object representing pod volume mounts (e.g.: [ { "name": "kvm", "mountPath": "/dev/kvm", "path": "/dev/kvm/", "type": "File", "readOnly": true } ] )
-<<<<<<< HEAD
      * @param  {String}  [options.kubernetes.terminationGracePeriodSeconds]      TerminationGracePeriodSeconds setting for k8s pods
-=======
      * @param  {Number}  [options.kubernetes.podStatusQueryDelay]                Number of milliseconds to wait before calling k8s pod query status for pending retry strategy
->>>>>>> 3437b0d4
      * @param  {String}  [options.launchVersion=stable]                          Launcher container version to use
      * @param  {String}  [options.prefix='']                                     Prefix for job name
      * @param  {String}  [options.fusebox]                                       Options for the circuit breaker (https://github.com/screwdriver-cd/circuit-fuses)
