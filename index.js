--- conflicted
+++ resolved
@@ -12,12 +12,8 @@
 
 const ANNOTATE_BUILD_TIMEOUT = 'beta.screwdriver.cd/timeout';
 const CPU_RESOURCE = 'beta.screwdriver.cd/cpu';
-<<<<<<< HEAD
-const DEFAULT_BUILD_TIMEOUT = 90; // 90 minutes
-=======
 const DEFAULT_BUILD_TIMEOUT = 90;     // 90 minutes
 const MAX_BUILD_TIMEOUT = 120;        // 120 minutes
->>>>>>> 07004685
 const RAM_RESOURCE = 'beta.screwdriver.cd/ram';
 
 const TOLERATIONS_PATH = 'spec.tolerations';
