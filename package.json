--- conflicted
+++ resolved
@@ -9,11 +9,7 @@
     "semantic-release": "semantic-release pre && npm publish && semantic-release post"
   },
   "engines": {
-<<<<<<< HEAD
-    "node": ">=6.0.0"
-=======
     "node": ">=8.0.0"
->>>>>>> 144fa6d5
   },
   "repository": {
     "type": "git",
